{
  "name": "auth-demo-verifier-server",
  "description": "verifier server for the ACME auth demo",
  "version": "0.0.1",
  "homepage": "",
  "private": true,
  "main": "src",
  "keywords": [
    "feathers"
  ],
  "author": {
    "name": "jacobleesinger",
    "email": "jacobleesinger@gmail.com"
  },
  "contributors": [],
  "bugs": {},
  "directories": {
    "lib": "src",
    "test": "test/",
    "config": "config/"
  },
  "engines": {
    "node": "^14.0.0",
    "yarn": ">= 0.18.0"
  },
  "scripts": {
    "test": "yarn lint && yarn compile && NODE_ENV=test yarn migrate && NODE_ENV=test yarn jest",
    "lint": "eslint src/. test/. --config .eslintrc.json --ext .ts --fix",
    "dev": "ts-node-dev --no-notify src/",
    "start": "yarn migrate && node lib/",
    "jest": "jest  --forceExit --max-workers=1",
    "compile": "shx rm -rf lib/ && tsc",
    "migrate": "yarn migration:up",
    "migration:create": "yarn mikro-orm migration:create",
    "migration:up": "yarn mikro-orm migration:up",
    "migration:down": "yarn mikro-orm migration:down"
  },
  "standard": {
    "env": [
      "jest"
    ],
    "ignore": []
  },
  "types": "lib/",
  "dependencies": {
    "@feathersjs/authentication": "^4.5.9",
    "@feathersjs/authentication-local": "^4.5.9",
    "@feathersjs/authentication-oauth": "^4.5.9",
    "@feathersjs/configuration": "^4.5.9",
    "@feathersjs/errors": "^4.5.9",
    "@feathersjs/express": "^4.5.9",
    "@feathersjs/feathers": "^4.5.9",
    "@feathersjs/socketio": "^4.5.9",
    "@feathersjs/transport-commons": "^4.5.11",
    "@mikro-orm/cli": "^4.4.2",
    "@mikro-orm/core": "^4.4.2",
    "@mikro-orm/postgresql": "^4.4.2",
    "@mikro-orm/reflection": "^4.4.2",
    "@unumid/server-sdk": "git+ssh://git@github.com/UnumID/Server-SDK-Typescript.git#v1.1.1",
    "@unumid/types": "git+ssh://git@github.com/UnumID/types.git#v1.2.1",
    "@unumid/demo-types": "git+ssh://git@github.com/UnumID/demo-types#v0.4.1",
    "compression": "^1.7.4",
    "cors": "^2.8.5",
    "dotenv": "^8.2.0",
    "feathers-mikro-orm": "git+ssh://git@github.com/UnumID/feathers-mikro-orm.git#v0.2.1",
    "helmet": "^4.2.0",
    "serve-favicon": "^2.5.0",
    "uuid": "^8.3.2",
    "winston": "^3.0.0",
    "winston-syslog": "^2.4.4"
  },
  "devDependencies": {
    "@types/compression": "^1.7.0",
    "@types/cors": "^2.8.9",
    "@types/helmet": "^4.0.0",
    "@types/jest": "^26.0.20",
    "@types/jsonwebtoken": "^8.5.0",
    "@types/serve-favicon": "^2.5.2",
    "@types/uuid": "^8.3.0",
    "@types/winston-syslog": "^2.0.3",
    "@typescript-eslint/eslint-plugin": "^4.15.0",
    "@typescript-eslint/parser": "^4.15.0",
<<<<<<< HEAD
=======
    "@unumid/demo-types": "git+ssh://git@github.com/UnumID/demo-types#v0.1.0",
    "@unumid/types": "git+ssh://git@github.com/UnumID/types.git#v0.0.3",
>>>>>>> 3a67d4c4
    "axios": "^0.21.1",
    "dedent": "^0.7.0",
    "eslint": "^7.13.0",
    "eslint-config-semistandard": "^15.0.1",
    "eslint-config-standard": "^16.0.2",
    "eslint-import-resolver-typescript": "^2.3.0",
    "eslint-plugin-import": "^2.22.1",
    "eslint-plugin-node": "^11.1.0",
    "eslint-plugin-promise": "^4.2.1",
    "eslint-plugin-standard": "^5.0.0",
    "jest": "^26.6.3",
    "shx": "^0.3.3",
    "ts-jest": "^26.5.0",
    "ts-node-dev": "^1.1.1",
    "typescript": "^4.0.5"
  },
  "mikro-orm": {
    "useTsNode": true,
    "configPaths": [
      "./src/mikro-orm.config.ts",
      "./build/mikro-orm.config.js"
    ]
  }
}<|MERGE_RESOLUTION|>--- conflicted
+++ resolved
@@ -80,11 +80,6 @@
     "@types/winston-syslog": "^2.0.3",
     "@typescript-eslint/eslint-plugin": "^4.15.0",
     "@typescript-eslint/parser": "^4.15.0",
-<<<<<<< HEAD
-=======
-    "@unumid/demo-types": "git+ssh://git@github.com/UnumID/demo-types#v0.1.0",
-    "@unumid/types": "git+ssh://git@github.com/UnumID/types.git#v0.0.3",
->>>>>>> 3a67d4c4
     "axios": "^0.21.1",
     "dedent": "^0.7.0",
     "eslint": "^7.13.0",
