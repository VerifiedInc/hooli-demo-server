version: 2.1

orbs:
  aws-cli: circleci/aws-cli@0.1.22
  aws-eks: circleci/aws-eks@0.2.3
  kubernetes: circleci/kubernetes@0.4.0

jobs:
  test:
    docker:
      - image: circleci/node:14.15.0
        environment:
          TEST_DB_NAME: circle_test
          TEST_DB_PORT: '5432'
          TEST_DB_USER: postgres
          TEST_DB_HOST: localhost
      - image: circleci/postgres:9.6.5-alpine-ram
    steps:
      - checkout
      - restore_cache: # ref: https://circleci.com/docs/2.0/caching/#restoring-cache
          keys: 
            # Find a cache corresponding to this specific package-lock.json checksum
            # when this file is changed, this key will fail
            - v2-npm-deps-{{ checksum "package-lock.json" }}
            # Find the most recently generated cache used from any branch
            - v2-npm-deps-

      - restore_cache:
          key: node-v2-{{ checksum "package.json" }}

      - run: npm install

      - save_cache:
          key: v2-npm-deps-{{ checksum "package-lock.json" }}
          paths:
            - node_modules

      - save_cache:
          key: node-v2-{{ checksum "package.json" }}
          paths:
            - node_modules

      - run: npm run lint

      - run:
<<<<<<< HEAD
          name: run eslint and jest tests
          command: yarn test

  build-and-push-image:
    executor: aws-cli/default
    parameters:
      reg:
        type: string
        default: "248606629437.dkr.ecr.us-west-2.amazonaws.com"
      repo:
        type: string
    steps:
      - checkout
      - aws-cli/setup
      - setup_remote_docker:
          version: 19.03.13
      - run:
          command: |
            echo Logging in to Amazon ECR...
            $(aws ecr get-login --no-include-email --region $AWS_DEFAULT_REGION)
            echo Building the Docker image...
            DOCKER_BUILDKIT=1 docker build --ssh github="$HOME/.ssh/id_rsa" -t ${CIRCLE_SHA1} .
            docker tag ${CIRCLE_SHA1} << parameters.reg >>/<< parameters.repo >>:dev-latest
            docker tag ${CIRCLE_SHA1} << parameters.reg >>/<< parameters.repo >>:"${CIRCLE_BRANCH}-${CIRCLE_BUILD_NUM}"
            echo Pushing the Docker image...
            docker push << parameters.reg >>/<< parameters.repo >>:"${CIRCLE_BRANCH}-${CIRCLE_BUILD_NUM}"
            docker push << parameters.reg >>/<< parameters.repo >>:dev-latest
          name: Update container image

  build-and-push-image-sandbox:
    executor: aws-cli/default
    parameters:
      reg:
        type: string
        default: "248606629437.dkr.ecr.us-west-2.amazonaws.com"
      repo:
        type: string
    steps:
      - checkout
      - aws-cli/setup
      - setup_remote_docker:
          version: 19.03.13
      - run:
          command: |
            echo Logging in to Amazon ECR...
            $(aws ecr get-login --no-include-email --region $AWS_DEFAULT_REGION)
            echo Building the Docker image...
            DOCKER_BUILDKIT=1 docker build --ssh github="$HOME/.ssh/id_rsa" -t ${CIRCLE_SHA1} .
            docker tag ${CIRCLE_SHA1} << parameters.reg >>/<< parameters.repo >>:sandbox-latest
            docker tag ${CIRCLE_SHA1} << parameters.reg >>/<< parameters.repo >>:"${CIRCLE_TAG}"
            echo Pushing the Docker image...
            docker push << parameters.reg >>/<< parameters.repo >>:"${CIRCLE_TAG}"
            docker push << parameters.reg >>/<< parameters.repo >>:sandbox-latest
          name: Update container image

  deploy-image:
    parameters:
      cluster-name:
        type: string
        default: "dev-customer-cluster"
      repo:
        type: string
      deployment:
        type: string

    executor: aws-eks/python3
    steps:
      - kubernetes/install
      - aws-eks/update-kubeconfig-with-authenticator:
          install-kubectl: true
          aws-region: ${AWS_REGION}
          cluster-name: << parameters.cluster-name >>
      - run:
          command: |
            kubectl set image deployment/<< parameters.deployment >> << parameters.deployment >>=${AWS_ECR_URL}/<< parameters.repo >>:"${CIRCLE_BRANCH}-${CIRCLE_PREVIOUS_BUILD_NUM}"
          name: Update container image

  deploy-image-sandbox:
    parameters:
      cluster-name:
        type: string
        default: "sandbox-customer-cluster"
      repo:
        type: string
      deployment:
        type: string
      namespace:
        type: string
        default: "demos"

    executor: aws-eks/python3
    steps:
      - kubernetes/install
      - aws-eks/update-kubeconfig-with-authenticator:
          install-kubectl: true
          aws-region: ${AWS_REGION}
          cluster-name: << parameters.cluster-name >>
      - run:
          command: |
            kubectl set image deployment/<< parameters.deployment >> << parameters.deployment >>=${AWS_ECR_URL}/<< parameters.repo >>:"${CIRCLE_TAG}" -n << parameters.namespace >>
          name: Update container image
=======
          name: Jest Tests
          command: npm run test

  # build-and-push-image:
  #   executor: aws-cli/default
  #   parameters:
  #     reg:
  #       type: string
  #       default: "248606629437.dkr.ecr.us-west-2.amazonaws.com"
  #     repo:
  #       type: string
  #   steps:
  #     - checkout
  #     - aws-cli/setup
  #     - setup_remote_docker:
  #         version: 19.03.13
  #     - run:
  #         command: |
  #           echo Logging in to Amazon ECR...
  #           $(aws ecr get-login --no-include-email --region $AWS_DEFAULT_REGION)
  #           echo Building the Docker image...
  #           DOCKER_BUILDKIT=1 docker build --ssh github="$HOME/.ssh/id_rsa" -t ${CIRCLE_SHA1} .
  #           docker tag ${CIRCLE_SHA1} << parameters.reg >>/<< parameters.repo >>:dev-latest
  #           docker tag ${CIRCLE_SHA1} << parameters.reg >>/<< parameters.repo >>:"${CIRCLE_BRANCH}-${CIRCLE_BUILD_NUM}"
  #           echo Pushing the Docker image...
  #           docker push << parameters.reg >>/<< parameters.repo >>:"${CIRCLE_BRANCH}-${CIRCLE_BUILD_NUM}"
  #           docker push << parameters.reg >>/<< parameters.repo >>:dev-latest
  #         name: Update container image

  # build-and-push-image-sandbox:
  #   executor: aws-cli/default
  #   parameters:
  #     reg:
  #       type: string
  #       default: "248606629437.dkr.ecr.us-west-2.amazonaws.com"
  #     repo:
  #       type: string
  #   steps:
  #     - checkout
  #     - aws-cli/setup
  #     - setup_remote_docker:
  #         version: 19.03.13
  #     - run:
  #         command: |
  #           echo Logging in to Amazon ECR...
  #           $(aws ecr get-login --no-include-email --region $AWS_DEFAULT_REGION)
  #           echo Building the Docker image...
  #           DOCKER_BUILDKIT=1 docker build --ssh github="$HOME/.ssh/id_rsa" -t ${CIRCLE_SHA1} .
  #           docker tag ${CIRCLE_SHA1} << parameters.reg >>/<< parameters.repo >>:sandbox-latest
  #           docker tag ${CIRCLE_SHA1} << parameters.reg >>/<< parameters.repo >>:"${CIRCLE_TAG}"
  #           echo Pushing the Docker image...
  #           docker push << parameters.reg >>/<< parameters.repo >>:"${CIRCLE_TAG}"
  #           docker push << parameters.reg >>/<< parameters.repo >>:sandbox-latest
  #         name: Update container image

  # deploy-image:
  #   parameters:
  #     cluster-name:
  #       type: string
  #       default: "dev-customer-cluster"
  #     repo:
  #       type: string
  #     deployment:
  #       type: string

  #   executor: aws-eks/python3
  #   steps:
  #     - kubernetes/install
  #     - aws-eks/update-kubeconfig-with-authenticator:
  #         install-kubectl: true
  #         aws-region: ${AWS_REGION}
  #         cluster-name: << parameters.cluster-name >>
  #     - run:
  #         command: |
  #           kubectl set image deployment/<< parameters.deployment >> << parameters.deployment >>=${AWS_ECR_URL}/<< parameters.repo >>:"${CIRCLE_BRANCH}-${CIRCLE_PREVIOUS_BUILD_NUM}"
  #         name: Update container image

  # deploy-image-sandbox:
  #   parameters:
  #     cluster-name:
  #       type: string
  #       default: "sandbox-customer-cluster"
  #     repo:
  #       type: string
  #     deployment:
  #       type: string
  #     namespace:
  #       type: string
  #       default: demos

  #   executor: aws-eks/python3
  #   steps:
  #     - kubernetes/install
  #     - aws-eks/update-kubeconfig-with-authenticator:
  #         install-kubectl: true
  #         aws-region: ${AWS_REGION}
  #         cluster-name: << parameters.cluster-name >>
  #     - run:
  #         command: |
  #           kubectl set image deployment/<< parameters.deployment >> << parameters.deployment >>=${AWS_ECR_URL}/<< parameters.repo >>:"${CIRCLE_TAG}" -n << parameters.namespace >>
  #         name: Update container image
>>>>>>> 72678887

workflows:
  build-and-deploy-release:
    jobs:
      - test:
          filters:
            tags:
              only: /^v.*/
            branches:
              ignore: /.*/

<<<<<<< HEAD
      - build-and-push-image-sandbox:
          requires:
            - test
          context: AWS-Dev
          repo: hooli-demo-server-new
          filters:
            tags:
              only: /^v.*/
            branches:
              ignore: /.*/

      - deploy-image-sandbox:
          requires:
            - build-and-push-image-sandbox
          context: AWS-Dev
          repo: hooli-demo-server-new
          deployment: hooli-demo-server-new
          filters:
            tags:
              only: /^v.*/
            branches:
              ignore: /.*/
=======
      # - build-and-push-image-sandbox:
      #     requires:
      #       - test
      #     context: AWS-Dev
      #     repo: acme-demo-verifier-server
      #     filters:
      #       tags:
      #         only: /^v.*/
      #       branches:
      #         ignore: /.*/

      # - deploy-image-sandbox:
      #     requires:
      #       - build-and-push-image-sandbox
      #     context: AWS-Dev
      #     repo: acme-demo-verifier-server
      #     deployment: acme-demo-verifier-server
      #     filters:
      #       tags:
      #         only: /^v.*/
      #       branches:
      #         ignore: /.*/
>>>>>>> 72678887

  lint-and-test:
    jobs:
      - test:
          filters:
            branches:
              ignore:
                - main
                - test-circleci
                - sandbox

  build-and-deploy:
    jobs:
      - test:
          filters:
            branches:
              only:
                - main
                - test-circleci

<<<<<<< HEAD
      - build-and-push-image:
          requires:
            - test
          context: AWS-Dev
          repo: hooli-demo-server-new
          filters:
            branches:
              only:
                - main
                - test-circleci

      - deploy-image:
          requires:
            - build-and-push-image
          context: AWS-Dev
          repo: hooli-demo-server-new
          deployment: hooli-demo-server-new
          filters:
            branches:
              only:
                - main
                - test-circleci
=======
      # - build-and-push-image:
      #     requires:
      #       - test
      #     context: AWS-Dev
      #     repo: acme-demo-verifier-server
      #     filters:
      #       branches:
      #         only:
      #           - main
      #           - test-circleci

      # - deploy-image:
      #     requires:
      #       - build-and-push-image
      #     context: AWS-Dev
      #     repo: acme-demo-verifier-server
      #     deployment: acme-demo-verifier-server
      #     filters:
      #       branches:
      #         only:
      #           - main
      #           - test-circleci
>>>>>>> 72678887
<|MERGE_RESOLUTION|>--- conflicted
+++ resolved
@@ -43,9 +43,8 @@
       - run: npm run lint
 
       - run:
-<<<<<<< HEAD
           name: run eslint and jest tests
-          command: yarn test
+          command: npm run test
 
   build-and-push-image:
     executor: aws-cli/default
@@ -145,109 +144,6 @@
           command: |
             kubectl set image deployment/<< parameters.deployment >> << parameters.deployment >>=${AWS_ECR_URL}/<< parameters.repo >>:"${CIRCLE_TAG}" -n << parameters.namespace >>
           name: Update container image
-=======
-          name: Jest Tests
-          command: npm run test
-
-  # build-and-push-image:
-  #   executor: aws-cli/default
-  #   parameters:
-  #     reg:
-  #       type: string
-  #       default: "248606629437.dkr.ecr.us-west-2.amazonaws.com"
-  #     repo:
-  #       type: string
-  #   steps:
-  #     - checkout
-  #     - aws-cli/setup
-  #     - setup_remote_docker:
-  #         version: 19.03.13
-  #     - run:
-  #         command: |
-  #           echo Logging in to Amazon ECR...
-  #           $(aws ecr get-login --no-include-email --region $AWS_DEFAULT_REGION)
-  #           echo Building the Docker image...
-  #           DOCKER_BUILDKIT=1 docker build --ssh github="$HOME/.ssh/id_rsa" -t ${CIRCLE_SHA1} .
-  #           docker tag ${CIRCLE_SHA1} << parameters.reg >>/<< parameters.repo >>:dev-latest
-  #           docker tag ${CIRCLE_SHA1} << parameters.reg >>/<< parameters.repo >>:"${CIRCLE_BRANCH}-${CIRCLE_BUILD_NUM}"
-  #           echo Pushing the Docker image...
-  #           docker push << parameters.reg >>/<< parameters.repo >>:"${CIRCLE_BRANCH}-${CIRCLE_BUILD_NUM}"
-  #           docker push << parameters.reg >>/<< parameters.repo >>:dev-latest
-  #         name: Update container image
-
-  # build-and-push-image-sandbox:
-  #   executor: aws-cli/default
-  #   parameters:
-  #     reg:
-  #       type: string
-  #       default: "248606629437.dkr.ecr.us-west-2.amazonaws.com"
-  #     repo:
-  #       type: string
-  #   steps:
-  #     - checkout
-  #     - aws-cli/setup
-  #     - setup_remote_docker:
-  #         version: 19.03.13
-  #     - run:
-  #         command: |
-  #           echo Logging in to Amazon ECR...
-  #           $(aws ecr get-login --no-include-email --region $AWS_DEFAULT_REGION)
-  #           echo Building the Docker image...
-  #           DOCKER_BUILDKIT=1 docker build --ssh github="$HOME/.ssh/id_rsa" -t ${CIRCLE_SHA1} .
-  #           docker tag ${CIRCLE_SHA1} << parameters.reg >>/<< parameters.repo >>:sandbox-latest
-  #           docker tag ${CIRCLE_SHA1} << parameters.reg >>/<< parameters.repo >>:"${CIRCLE_TAG}"
-  #           echo Pushing the Docker image...
-  #           docker push << parameters.reg >>/<< parameters.repo >>:"${CIRCLE_TAG}"
-  #           docker push << parameters.reg >>/<< parameters.repo >>:sandbox-latest
-  #         name: Update container image
-
-  # deploy-image:
-  #   parameters:
-  #     cluster-name:
-  #       type: string
-  #       default: "dev-customer-cluster"
-  #     repo:
-  #       type: string
-  #     deployment:
-  #       type: string
-
-  #   executor: aws-eks/python3
-  #   steps:
-  #     - kubernetes/install
-  #     - aws-eks/update-kubeconfig-with-authenticator:
-  #         install-kubectl: true
-  #         aws-region: ${AWS_REGION}
-  #         cluster-name: << parameters.cluster-name >>
-  #     - run:
-  #         command: |
-  #           kubectl set image deployment/<< parameters.deployment >> << parameters.deployment >>=${AWS_ECR_URL}/<< parameters.repo >>:"${CIRCLE_BRANCH}-${CIRCLE_PREVIOUS_BUILD_NUM}"
-  #         name: Update container image
-
-  # deploy-image-sandbox:
-  #   parameters:
-  #     cluster-name:
-  #       type: string
-  #       default: "sandbox-customer-cluster"
-  #     repo:
-  #       type: string
-  #     deployment:
-  #       type: string
-  #     namespace:
-  #       type: string
-  #       default: demos
-
-  #   executor: aws-eks/python3
-  #   steps:
-  #     - kubernetes/install
-  #     - aws-eks/update-kubeconfig-with-authenticator:
-  #         install-kubectl: true
-  #         aws-region: ${AWS_REGION}
-  #         cluster-name: << parameters.cluster-name >>
-  #     - run:
-  #         command: |
-  #           kubectl set image deployment/<< parameters.deployment >> << parameters.deployment >>=${AWS_ECR_URL}/<< parameters.repo >>:"${CIRCLE_TAG}" -n << parameters.namespace >>
-  #         name: Update container image
->>>>>>> 72678887
 
 workflows:
   build-and-deploy-release:
@@ -259,7 +155,6 @@
             branches:
               ignore: /.*/
 
-<<<<<<< HEAD
       - build-and-push-image-sandbox:
           requires:
             - test
@@ -282,30 +177,6 @@
               only: /^v.*/
             branches:
               ignore: /.*/
-=======
-      # - build-and-push-image-sandbox:
-      #     requires:
-      #       - test
-      #     context: AWS-Dev
-      #     repo: acme-demo-verifier-server
-      #     filters:
-      #       tags:
-      #         only: /^v.*/
-      #       branches:
-      #         ignore: /.*/
-
-      # - deploy-image-sandbox:
-      #     requires:
-      #       - build-and-push-image-sandbox
-      #     context: AWS-Dev
-      #     repo: acme-demo-verifier-server
-      #     deployment: acme-demo-verifier-server
-      #     filters:
-      #       tags:
-      #         only: /^v.*/
-      #       branches:
-      #         ignore: /.*/
->>>>>>> 72678887
 
   lint-and-test:
     jobs:
@@ -326,7 +197,6 @@
                 - main
                 - test-circleci
 
-<<<<<<< HEAD
       - build-and-push-image:
           requires:
             - test
@@ -349,27 +219,3 @@
               only:
                 - main
                 - test-circleci
-=======
-      # - build-and-push-image:
-      #     requires:
-      #       - test
-      #     context: AWS-Dev
-      #     repo: acme-demo-verifier-server
-      #     filters:
-      #       branches:
-      #         only:
-      #           - main
-      #           - test-circleci
-
-      # - deploy-image:
-      #     requires:
-      #       - build-and-push-image
-      #     context: AWS-Dev
-      #     repo: acme-demo-verifier-server
-      #     deployment: acme-demo-verifier-server
-      #     filters:
-      #       branches:
-      #         only:
-      #           - main
-      #           - test-circleci
->>>>>>> 72678887
