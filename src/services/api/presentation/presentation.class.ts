--- conflicted
+++ resolved
@@ -125,10 +125,6 @@
       const presentationRequestService = this.app.service('presentationRequestData');
       const presentationWebsocketService = this.app.service('presentationWebsocket');
       const presentationServiceV2 = this.app.service('presentationV2');
-<<<<<<< HEAD
-      // const presentationServiceV3 = this.app.service('presentationV3');
-
-=======
 
       /**
        * Note: actually not necessary anymore due to the full presentation request object being sent with the EncryptedPresentation type.
@@ -136,7 +132,6 @@
        * one should query on the id field, not uuid, thanks to UnumId under the hood handling of potential request versioning.
        */
       const presentationRequest = await presentationRequestService.get(null, { where: { prId: data.presentationRequestInfo.presentationRequest.id } });
->>>>>>> c74dc2b1
       if (!presentationRequest) {
         throw new NotFound('PresentationRequest not found.');
       }
