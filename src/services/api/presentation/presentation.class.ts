--- conflicted
+++ resolved
@@ -193,15 +193,11 @@
 
         return { isVerified: true, type: result.type, presentationReceiptInfo, presentationRequestUuid: data.presentationRequestInfo.presentationRequest.uuid };
       } else { // request was made with version header 2.0.0+, use the V2 service
-<<<<<<< HEAD
-        return await (presentationServiceV2.create(data, params) as Promise<VerificationResponse>);
-=======
         const newParams = {
           ...params,
           headers: { ...params?.headers, version: data.version }
         };
         return await (presentationServiceV2.create(data, newParams) as Promise<VerificationResponse>);
->>>>>>> fca3df5a
       }
     } catch (error) {
       if (error instanceof CryptoError) {
