--- conflicted
+++ resolved
@@ -1,10 +1,5 @@
 import { Params } from '@feathersjs/feathers';
-<<<<<<< HEAD
-import { VerificationResponse } from '@unumid/types';
-import { NoPresentation, Presentation, EncryptedPresentation, PresentationReceiptInfo } from '@unumid/types-deprecated';
-=======
 import { NoPresentation, Presentation, EncryptedPresentation as EncryptedPresentationDeprecated, PresentationReceiptInfo } from '@unumid/types-deprecated-v1';
->>>>>>> b18eda01
 import { Service as MikroOrmService } from 'feathers-mikro-orm';
 
 import { Application } from '../../../declarations';
@@ -14,15 +9,9 @@
 import { BadRequest, NotFound } from '@feathersjs/errors';
 import { PresentationRequestEntity } from '../../../entities/PresentationRequest';
 import { CryptoError } from '@unumid/library-crypto';
-<<<<<<< HEAD
-import { DecryptedPresentation, verifyPresentation, extractCredentialInfo, CredentialInfo } from '@unumid/server-sdk-deprecated';
-import { WithVersion } from '@unumid/demo-types';
-import { VerificationResponse as VerificationResponseDeprecated } from '@unumid/demo-types-deprecated';
-=======
 import { DecryptedPresentation, verifyPresentation, extractCredentialInfo, CredentialInfo } from '@unumid/server-sdk-deprecated-v1';
 import { WithVersion, VerificationResponse, EncryptedPresentation } from '@unumid/types-deprecated-v2';
 import { VerificationResponse as VerificationResponseDeprecated } from '@unumid/demo-types-deprecated-v1';
->>>>>>> b18eda01
 
 import { lt } from 'semver';
 
@@ -133,10 +122,7 @@
       const presentationRequest: PresentationRequestEntity = await presentationRequestService.findOne({ prUuid: data.presentationRequestInfo.presentationRequest.uuid });
       const presentationWebsocketService = this.app.service('presentationWebsocket');
       const presentationServiceV2 = this.app.service('presentationV2');
-<<<<<<< HEAD
-=======
       // const presentationServiceV3 = this.app.service('presentationV3');
->>>>>>> b18eda01
 
       if (!presentationRequest) {
         throw new NotFound('PresentationRequest not found.');
@@ -162,7 +148,6 @@
         if (!result.isVerified) {
           logger.warn(`Presentation verification failed: ${result.message}`);
           throw new BadRequest(`Verification failed: ${result.message ? result.message : ''}`);
-<<<<<<< HEAD
         }
 
         if (result.type === 'VerifiablePresentation') {
@@ -192,39 +177,6 @@
           }
         }
 
-        // return { isVerified: true, type: result.type, presentationReceiptInfo, presentationRequestUuid: data.presentationRequestInfo.presentationRequest.uuid };
-
-=======
-        }
-
-        if (result.type === 'VerifiablePresentation') {
-          try {
-            // Persist the Presentation entity and add the version for the websocket handler
-            const entity = {
-              ...await this.createPresentationEntity(result, params),
-              version: data.version
-            };
-
-            // Pass the Presentation entity to the websocket service for the web client's consumption
-            presentationWebsocketService.create(entity);
-          } catch (e) {
-            logger.error('PresentationService.create caught an error thrown by PresentationService.createPresentationEntity', e);
-            throw e;
-          }
-        } else {
-          try {
-            // Create and persist the NoPresentation entity
-            const entity = await this.createNoPresentationEntity(result, params);
-
-            // Pass the Presentation entity with version to the websocket service for the web client's consumption
-            presentationWebsocketService.create(entity);
-          } catch (e) {
-            logger.error('PresentationService.create caught an error thrown by PresentationService.createNoPresentationEntity', e);
-            throw e;
-          }
-        }
-
->>>>>>> b18eda01
         // extract the relevant credential info to send back to UnumID SaaS for analytics.
         const decryptedPresentation: Presentation = result.presentation as Presentation;
         const credentialInfo: CredentialInfo = extractCredentialInfo((decryptedPresentation));
@@ -240,25 +192,18 @@
         logger.info(`Handled encrypted presentation of type ${result.type}${result.type === 'VerifiablePresentation' ? ` with credentials [${credentialInfo.credentialTypes}]` : ''} for subject ${credentialInfo.subjectDid}`);
 
         return { isVerified: true, type: result.type, presentationReceiptInfo, presentationRequestUuid: data.presentationRequestInfo.presentationRequest.uuid };
-<<<<<<< HEAD
-      } else { // request was made with version header 2.0.0+, use the V2 service
-=======
       } else if (lt(data.version, '3.0.0')) { // request was made with version header 2.0.0+, use the V2 service
->>>>>>> b18eda01
         const newParams = {
           ...params,
           headers: { ...params?.headers, version: data.version }
         };
         return await (presentationServiceV2.create(data, newParams) as Promise<VerificationResponse>);
-<<<<<<< HEAD
-=======
       } else if (lt(data.version, '4.0.0')) {
         logger.error('If one wants to hit presentation service with version 3.0.0 hit the service directly, /presentationV3.');
         throw new BadRequest('If one wants to hit presentation service with version 3.0.0 hit the service directly, /presentationV3.');
       } else {
         logger.error(`Request made with unsupported api version ${data.version}.`);
         throw new BadRequest(`Api version ${data.version} not supported.`);
->>>>>>> b18eda01
       }
     } catch (error) {
       if (error instanceof CryptoError) {
